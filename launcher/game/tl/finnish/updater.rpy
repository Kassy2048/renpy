﻿
translate finnish strings:

    # game/updater.rpy:78
    old "Select Update Channel"
    new "Valitse päivityskanava"

    # game/updater.rpy:89
    old "The update channel controls the version of Ren'Py the updater will download. Please select an update channel:"
    new "Päivityskanava vaikuttaa siihen, mihin versioon Ren'Py päivitetään. Valitse päivityskanava:"

    # game/updater.rpy:94
    old "Release"
    new "Vakaat versiot"

    # game/updater.rpy:100
    old "{b}Recommended.{/b} The version of Ren'Py that should be used in all newly-released games."
    new "{b}Suositeltu.{/b} Ren'Py:n uusin, vakaa versio, jota suositellaan käytettäväksi."

    # game/updater.rpy:105
    old "Prerelease"
    new "Esiversiot"

    # game/updater.rpy:111
    old "A preview of the next version of Ren'Py that can be used for testing and taking advantage of new features, but not for final releases of games."
    new "Ennakkoversio Ren'Py:n seuraavasta versiosta, jota voidaan käyttää uusien ominaisuuksien testaamiseen ja hyödyntämiseen. Ei suositella pelien julkaisemiseen."

    # game/updater.rpy:117
    old "Experimental"
    new "Kokeelliset versiot"

    # game/updater.rpy:123
    old "Experimental versions of Ren'Py. You shouldn't select this channel unless asked by a Ren'Py developer."
    new "Ren'Py:n kokeellisia versioita. Sinun ei kannata valita tätä, ellei joku Ren'Py:n kehittäjistä erikseen sitä pyydä."

    # game/updater.rpy:129
    old "Nightly"
    new "Jokaöiset julkaisut"

    # game/updater.rpy:135
    old "The bleeding edge of Ren'Py development. This may have the latest features, or might not run at all."
    new "Upouudet Ren'Py-kehitysjulkaisut. Voi sisältää uusimmat toiminnot, tai ei ehkä toimi lainkaan."

    # game/updater.rpy:155
    old "An error has occured:"
    new "On tapahtunut virhe:"

    # game/updater.rpy:157
    old "Checking for updates."
    new "Haetaan päivityksiä."

    # game/updater.rpy:159
    old "Ren'Py is up to date."
    new "Käytät uusinta Ren'Py-versiota."

    # game/updater.rpy:161
    old "[u.version] is now available. Do you want to install it?"
    new "[u.version] on nyt saatavilla. Haluatko asentaa sen?"

    # game/updater.rpy:163
    old "Preparing to download the update."
    new "Valmistellaan päivityksen lataamista."

    # game/updater.rpy:165
    old "Downloading the update."
    new "Ladataan päivitystä."

    # game/updater.rpy:167
    old "Unpacking the update."
    new "Puretaan päivitystä."

    # game/updater.rpy:169
    old "Finishing up."
    new "Viimeistellään asennusta."

    # game/updater.rpy:171
    old "The update has been installed. Ren'Py will restart."
    new "Päivitys on nyt asennettu. Ren'Py käynnistyy nyt uudelleen."

    # game/updater.rpy:173
    old "The update has been installed."
    new "Päivitys on asennettu."

    # game/updater.rpy:175
    old "The update was cancelled."
    new "Päivitys peruttiin."

    # game/updater.rpy:192
    old "Ren'Py Update"
    new "Ren'Py-päivitys"

    # game/updater.rpy:198
    old "Proceed"
<<<<<<< HEAD
    new "Jatka"
=======
    new "Jatka"
>>>>>>> d7bce32e
<|MERGE_RESOLUTION|>--- conflicted
+++ resolved
@@ -91,8 +91,4 @@
 
     # game/updater.rpy:198
     old "Proceed"
-<<<<<<< HEAD
-    new "Jatka"
-=======
-    new "Jatka"
->>>>>>> d7bce32e
+    new "Jatka"