# Copyright 2004-2015 Tom Rothamel <pytom@bishoujo.us>
#
# Permission is hereby granted, free of charge, to any person
# obtaining a copy of this software and associated documentation files
# (the "Software"), to deal in the Software without restriction,
# including without limitation the rights to use, copy, modify, merge,
# publish, distribute, sublicense, and/or sell copies of the Software,
# and to permit persons to whom the Software is furnished to do so,
# subject to the following conditions:
#
# The above copyright notice and this permission notice shall be
# included in all copies or substantial portions of the Software.
#
# THE SOFTWARE IS PROVIDED "AS IS", WITHOUT WARRANTY OF ANY KIND,
# EXPRESS OR IMPLIED, INCLUDING BUT NOT LIMITED TO THE WARRANTIES OF
# MERCHANTABILITY, FITNESS FOR A PARTICULAR PURPOSE AND
# NONINFRINGEMENT. IN NO EVENT SHALL THE AUTHORS OR COPYRIGHT HOLDERS BE
# LIABLE FOR ANY CLAIM, DAMAGES OR OTHER LIABILITY, WHETHER IN AN ACTION
# OF CONTRACT, TORT OR OTHERWISE, ARISING FROM, OUT OF OR IN CONNECTION
# WITH THE SOFTWARE OR THE USE OR OTHER DEALINGS IN THE SOFTWARE.

# This is the config module, where game configuration settings are stored.
# This includes both simple settings (like the screen dimensions) and
# methods that perform standard tasks, like the say and menu methods.

# This will be deleted by the end of this file.
import renpy.display
import os

# Can we add more config variables?
locked = False

# Contains help for config variables.
help = [ ] #@ReservedAssignment

# The title of the game window.
window_title = "A Ren'Py Game"

# An image file containing the window icon image.
window_icon = None

# The same, but only used on MS windows.
windows_icon = None

# The width and height of the drawable area of the screen.
screen_width = 800
screen_height = 600

# Should sound be enabled?
sound = True

# Turns recoverable errors into fatal ones, so that the user can know
# about and fix them.
debug = False

# Ditto, but for sound operations
debug_sound = None

# Is rollback enabled? (This only controls if the user-invoked
# rollback command does anything)
rollback_enabled = True

# If the rollback is longer than this, we may trim it.
rollback_length = 128

# If set to True, clicking while in rollback will keep the roll forward
# buffer if the data has not changed.
keep_rollback_data = False

# If set to true, menus in fixed rollback will not have clickable
# options and a click anywhere or mouse wheel will roll forward.
fix_rollback_without_choice = False

# The maximum number of steps the user can rollback the game,
# interactively.
hard_rollback_limit = 100

# A list of functions returning lists of displayables that will be
# added to the end of the display list.
overlay_functions = [ ]

# A list of Displayables that should always be added to the start
# of the scene list. (Mostly used for keymaps and the like.)
underlay = [ ]

# True to enable profiling.
profile = False

# The directory save files will be saved to.
savedir = None

# The number of screens worth of images that are allowed to
# live in the image cache at once.
image_cache_size = 16

# The number of statements we will analyze when doing predictive
# loading. Please note that this is a total number of statements in a
# BFS along all paths, rather than the depth along any particular
# path. The current node is counted in this number.
predict_statements = 32

# Causes the contents of the image cache to be printed to stdout when
# it changes.
debug_image_cache = ("RENPY_DEBUG_IMAGE_CACHE" in os.environ)

# Should we allow skipping at all?
allow_skipping = True

# Should we allow fast skipping?
fast_skipping = False

# Are we currently skipping? If so, how fast?
# May be "slow", "fast", or None.
skipping = None

# The delay while we are skipping say statements.
skip_delay = 5

# basic: Archive files that are searched for images.
archives = [ ]

# Searchpath.
searchpath = [ ]

# If True, we will only try loading from archives.
# Only useful for debugging Ren'Py, don't document.
force_archives = False

# Used to control the software mouse cursor.
mouse = None

# The default sound playback sample rate.
sound_sample_rate = 44100

# The amount of time music is faded out between tracks.
fade_music = 0.0

# Should the at list be sticky?
sticky_positions = False

# A list of all of the layers that we know about.
layers = [ 'master', 'transient', 'screens', 'overlay' ]

# A list of layers that should be cleared when we replace
# transients.
transient_layers = [ 'transient' ]

# A list of layers that should be cleared when we recompute
# overlays.
overlay_layers = [ 'overlay' ]

# A list of layers that should be cleared when we enter a
# new context.
context_clear_layers = [ 'screens' ]

# A list of layers that are displayed atop all other layers, and do
# not participate in transitions.
top_layers = [ ]

# True if we want to show overlays during wait statements, or
# false otherwise.
overlay_during_with = True

# True if we want to allow the fast dissolve.
enable_fast_dissolve = True

# When using the keyboard to navigate, how much we penalize
# distance out of the preferred direction.
focus_crossrange_penalty = 1024

# If True, then we force all loading to occur before transitions
# start.
load_before_transition = True

# The keymap that is used to change keypresses and mouse events.
keymap = { }

# The default keymap, used when a binding isn't found in keymap.
default_keymap = { }

# Should we try to support joysticks?
joystick = True

# A list of functions that are called when an interaction is
# started or restarted.
interact_callbacks = [ ]

# A list of functions that are called when an interaction is started.
start_interact_callbacks = [ ]

# A list of functions that are called when a say statement
# is sustained.
say_sustain_callbacks = [ ]

# A function that is called to see if say should allow
# itself to be dismissed.
say_allow_dismiss = None

# A function that is called to tokenize text.
text_tokenizer = None

# The number of characters per AFM time period.
afm_characters = 250

# The number of bonus characters to add to a string for afm.
afm_bonus = 25

# A function that must return True for afm mode to forward.
afm_callback = None

# The amount of time we delay before making an automatic
# choice from a menu. This can be used for making a demo version of a
# game. It should be set to None in a deployed game.
auto_choice_delay = None

# A map from font, bold, italic to font, bold, italic. This is used
# to replace (say) the italic version of a regular font with the regular
# version of an italic font.
font_replacement_map = { }

# A callback that is called when a with statement (but not
# the with clause of a say or menu statement) executes. If not None,
# it's called with a single argument, the transition supplied to the
# with clause.
with_callback = None

# The framerate limit, in frames per second.
framerate = 100

# The number of frames that Ren'Py has shown.
frames = 0

# NOT USED: A text editor that is launched at the location of the current
# statement.
editor = None # os.environ.get('RENPY_EDITOR', None)

# NOT USED: Text editor, with arguments to reload or clobber the file - used,
# for example, to display traceback.txt.
editor_transient = None # os.environ.get('RENPY_EDITOR_TRANSIENT', editor)

# NOT USED: The separator used between files in the text editor.
editor_file_separator = None # os.environ.get('RENPY_EDITOR_FILE_SEPARATOR', '" "')

# Enable developer mode?
developer = False

# A logfile that logging messages are sent to.
log = None

# Lint hooks.
lint_hooks = [ ]

# Hyperlink styler.
hyperlink_styler = None

# Hyperlink callback.
hyperlink_callback = None

# Hyperlink focus.
hyperlink_focus = None

# Should SFonts be recolored? internal.
recolor_sfonts = True

# Function that is called to layout text.
text_layout = None

# A callback that is called 20 times a second.
periodic_callback = None
periodic_callbacks = [ ]

# Should we check that all style properties are in style_properties? (Internal)
check_properties = True

# If True, then we implicily do a with None after every interaction.
implicit_with_none = True

# A map from a layer to (x, y, w, h) tuples that the layer is clipped to.
layer_clipping = { }

# Should we disable the fullscreen optimization?
disable_fullscreen_opt = False

# Should we reject midi files?
reject_midi = True

# Default character callback.
character_callback = None

# Character callback list.
all_character_callbacks = [ ]

# The number of autosave slots we have.
autosave_slots = 10

# How often do we autosave. (Number of interactions, sort of.)
autosave_frequency = int(os.environ.get("RENPY_AUTOSAVE_FREQUENCY", "200"))

# The callback that is used by the scene statement.
scene = renpy.exports.scene

# The callback that is used by the show statement.
show = renpy.exports.show

# The callback that is used by the hide statement.
hide = renpy.exports.hide

# Should we use cPickle or pickle for load/save?
use_cpickle = True

# The function to call as the inspector.
inspector = None

# Should we reject backslashes in filenames?
reject_backslash = True

# Hide the mouse.
mouse_hide_time = 30

# Called when we can't load an image.
missing_image_callback = None

# Called to filter text in the say and menu statements.
say_menu_text_filter = None

# Used to replace one label with another.
label_overrides = { }

# Called to get the extra_info for an auto_save.
auto_save_extra_info = None

# The directory (underneath ~/RenPy, ~/Library/RenPy, or ~/.renpy) where the
# game-specific data is saved.
save_directory = None

# These are used to deal with the case where a picture is missing.
missing_scene = None
missing_show = None
missing_hide = None

# This is called when control is transferred to a label.
label_callback = None

# A function that is called when the window needs to be shown.
empty_window = None

# A list of functions that are called when the window is shown.
window_overlay_functions = [ ]

# Do we support right-to-left languages?
rtl = False

# A callback for file opening.
file_open_callback = None

# The size of screenshot thumbnails. (Redefined in common/)
thumbnail_width = None
thumbnail_height = None

# The end game transition.
end_game_transition = None

# The default transform.
default_transform = None

# Should we use the child position?
transform_uses_child_position = True

# The action to use when it's time to quit.
quit_action = None

# If not None, a rectangle giving the area of the screen to crop the
# screenshots to.
screenshot_crop = None

# Various directories.
gamedir = None
basedir = None
renpy_base = None
commondir = None
logdir = None # Where log and error files go.

# Should we enable OpenGL mode?
gl_enable = True

# A list of callbacks that are called by renpy.mode.
mode_callbacks = [ ]

# Should MoveTransition take offsets into account?
movetransition_respects_offsets = True

# Do we care about the pos and anchor attributes of an ImageReference's
# style?
imagereference_respects_position = False

# Do we want to try to pretend to be android?
simulate_android = False

# Do we want to enable imagemap caching?
imagemap_cache = True

# Callbacks that are called in order to predict images.
predict_callbacks = [ ]

# Should screens be predicted?
predict_screens = True

# Should we use the new choice screen format?
choice_screen_chosen = True

# Should the narrator speak menu labels?
narrator_menu = False

# A list of screen variants to use.
variants = [ None ]

# A function from (auto_parameter, variant) -> displayable.
imagemap_auto_function = None

# Should we keep the running transform when we merely change the image?
keep_running_transform = True

# Should we use image attributes?
image_attributes = True

# Should we use the new version of the character image argument?
new_character_image_argument = True

# A transition that is performed when a say statement has an image attribute
# corresponding to a shown image.
say_attribute_transition = None

# What is the name and version of this game?
name = ""
version = ""

# Should we log?
log_enable = True

# Should we log text overflows?
debug_text_overflow = False

# Should we save the window size in the preferences?
save_physical_size = True

# Do we use new text substitutions?
new_substitutions = True

# Do we use old text substitutions?
old_substitutions = True

# The graphics renderer we use. (Ren'Py sets this.)
renderer = "auto"

# The translator to use, if any. (Not used anymore.)
translator = None

# Should we use the old, broken line spacing code?
broken_line_spacing = False

# A list of callbacks that are called after each non-init-phase python
# block.
python_callbacks = [ ]

# If true, we dump information about a save upon save.
save_dump = False

# Can we resize a gl window?
gl_resize = True

# Called when we change the translation.
change_language_callbacks = [ ]

# The translation directory.
tl_directory = "tl"

# Key repeat timings. A tuple giving the initial delay and the delay between
# repeats, in seconds.
key_repeat = (.3, .03)

# A callback that is called with the character's voice_tag.
voice_tag_callback = None

# A list of callbacks that can be used to add JSON to save files.
save_json_callbacks = [ ]

# The duration of a longpress, in seconds.
longpress_duration = .5

# The radius the longpress has to remain within, in pixels.
longpress_radius = 15

# How long we vibrate the device upon a longpress.
longpress_vibrate = .1

# A list of callbacks that are called before each statement, with the name
# of the statement.
statement_callbacks = [ ]

# A list of file extensions that are blacklisted by autoreload.
autoreload_blacklist = [ ".rpyc", ".rpymc", ".rpyb", ".pyc", ".pyo" ]

# The layer dialogue is shown on.
say_layer = "screens"

# The layer the choice screen is shown on.
choice_layer = "screens"

# If true, we will not use the .report_traceback method to produced
# prettier tracebacks.
raw_tracebacks = ("RENPY_RAW_TRACEBACKS" in os.environ)

# A function to process texts which should be spoken
tts_function = renpy.display.tts.default_tts_function

# Channels that stop voice playback.
tts_voice_channels = [ "voice" ]

# The number of copies of each screen to keep in the screen cache.
screen_cache_size = 4

# A callback that adjusts the physical size of the screen.
adjust_view_size = None

# True if we should autosave when a choice occurs.
autosave_on_choice = True

# A list of channels we should emphasize the audio on.
emphasize_audio_channels = [ 'voice' ]

# What we should lower the volume of non-emphasized channels to.
emphasize_audio_volume = 0.5

# How long we should take to raise and lower the volume when emphasizing
# audio.
emphasize_audio_time = 0.5

# Should we transition screens, or always use their new states.
transition_screens = True

# A function that given the current statement identifier, returns a list
# of statement identifiers that should be predicted.
predict_statements_callback = None

# Should we use hardware video on platforms that support it?
hw_video = True

# A function to use to dispatch gestures.
dispatch_gesture = None

# The table mapping gestures to events used by the default function.
gestures = {
    "n_s_w_e_w_e" : "progress_screen",
    }

# Sizes of gesture components and strokes, as a fraction of screen_width.
gesture_component_size = .05
gesture_stroke_size = .2

# Should we log to stdout rather than files?
log_to_stdout = False

# new-style custom text tags.
custom_text_tags = { }

# A function that given the text from a TEXT token, returns a replacement text.
replace_text = None

# A function that is called when a label is missing.
missing_label_callback = None

# Should show preserve zorder when not explicitly set?
preserve_zorder = True

# The set of names to ignore.
lint_ignore_replaces = [ 'help', 'quit' ]

# How long should the presplash be kept up for?
minimum_presplash_time = 0.0

# Should Ren'Py use nearest-neighbor filtering by default.
nearest_neighbor = False

# Should Ren'Py use the drawable resolution at all? (For RTT, Text, etc?)
use_drawable_resolution = bool(int(os.environ.get("RENPY_USE_DRAWABLE_RESOLUTION", "1")))

# Should text layout occur at drawable resolution?
drawable_resolution_text = bool(int(os.environ.get("RENPY_DRAWABLE_RESOLUTION_TEXT", "1")))

# Should we fill the virtual-resolution text box?
draw_virtual_text_box = bool(int(os.environ.get("RENPY_DRAW_VIRTUAL_TEXT_BOX", "0")))

# Bindings of gamepad buttons.
pad_bindings = { }

# A list of pygame events that should be enabled in addition to the standard
# events.
pygame_events = [ ]

# A function that is used to map a gamepad event into a list of Ren'Py
# events.
map_pad_event = None

# This is called when a replay finishes.
after_replay_callback = None

# Should Ren'Py wrap shown transforms in an ImageReference?
wrap_shown_transforms = True

# A list of prefixes Ren'Py will search for assets.
search_prefixes = [ "", "images/" ]

# Should Ren'Py clear the database of code lines?
clear_lines = True

# Special namespaces for define and default.
special_namespaces = { }

# Should Ren'Py log lines?
line_log = False

# Should Ren'Py process dynamic images?
dynamic_images = True

# Should Ren'Py save when the mobile app may terminate?
save_on_mobile_background = True

# Should Ren'Py quit on mobile background?
quit_on_mobile_background = False

# Should Ren'Py pass the raw joystick (not controller) events.?
pass_joystick_events = False

# A list of screens that should be shown when the overlay is enabled.
overlay_screens = [ ]

# A map from tag to the default layer that tag should be displayed on.
tag_layer = { }

# The default layer for tags not in in tag_layer.
default_tag_layer = 'master'

# A map from tag to the default transform that's used for that tag.
tag_transform = { }

# The width of lines logged with renpy.log.
log_width = 78

<<<<<<< HEAD
# The size of the rollback side, as a fraction of the screen.
rollback_side_size = .2
=======
# If dpi_scale is less than this, make it 1.0.
de_minimus_dpi_scale = 1.0

# How big must dpi_scale be to deal with it on windows?
windows_dpi_scale_head = 1.0

>>>>>>> 888db7bb

del renpy
del os

def init():
    pass<|MERGE_RESOLUTION|>--- conflicted
+++ resolved
@@ -646,18 +646,15 @@
 # The width of lines logged with renpy.log.
 log_width = 78
 
-<<<<<<< HEAD
 # The size of the rollback side, as a fraction of the screen.
 rollback_side_size = .2
-=======
+
 # If dpi_scale is less than this, make it 1.0.
 de_minimus_dpi_scale = 1.0
 
 # How big must dpi_scale be to deal with it on windows?
 windows_dpi_scale_head = 1.0
 
->>>>>>> 888db7bb
-
 del renpy
 del os
 
