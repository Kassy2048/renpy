--- conflicted
+++ resolved
@@ -1810,16 +1810,11 @@
             if l.match(r'='):
                 l.skip_whitespace()
                 default = l.delimited_python("),")
-<<<<<<< HEAD
-                if not default.strip():
-                    l.error("Empty parameter default.")
-=======
                 has_default = True
 
             elif first_kwonly is None and has_default:
                 l.error("non-default argument follows default argument")
 
->>>>>>> 661d2e90
             else:
                 default = None
 
@@ -1845,15 +1840,6 @@
     Parse a list of arguments according to PEP 448 semantics, if one is present.
     """
 
-<<<<<<< HEAD
-    arguments = [ ]
-    extrakw = None
-    extrapos = None
-
-    has_kw = False
-
-=======
->>>>>>> 661d2e90
     if not l.match(r'\('):
         return None
 
@@ -1901,18 +1887,8 @@
                 l.revert(state)
                 name = None
 
-<<<<<<< HEAD
-            if name:
-                has_kw = True
-            elif has_kw:
-                l.error("positional argument follows keyword argument")
-
-            l.skip_whitespace()
-            arguments.append((name, l.delimited_python("),")))
-=======
         l.skip_whitespace()
         arguments.append((name, l.delimited_python("),")))
->>>>>>> 661d2e90
 
         if l.match(r'\)'):
             break
