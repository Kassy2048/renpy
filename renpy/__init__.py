# Copyright 2004-2017 Tom Rothamel <pytom@bishoujo.us>
#
# Permission is hereby granted, free of charge, to any person
# obtaining a copy of this software and associated documentation files
# (the "Software"), to deal in the Software without restriction,
# including without limitation the rights to use, copy, modify, merge,
# publish, distribute, sublicense, and/or sell copies of the Software,
# and to permit persons to whom the Software is furnished to do so,
# subject to the following conditions:
#
# The above copyright notice and this permission notice shall be
# included in all copies or substantial portions of the Software.
#
# THE SOFTWARE IS PROVIDED "AS IS", WITHOUT WARRANTY OF ANY KIND,
# EXPRESS OR IMPLIED, INCLUDING BUT NOT LIMITED TO THE WARRANTIES OF
# MERCHANTABILITY, FITNESS FOR A PARTICULAR PURPOSE AND
# NONINFRINGEMENT. IN NO EVENT SHALL THE AUTHORS OR COPYRIGHT HOLDERS BE
# LIABLE FOR ANY CLAIM, DAMAGES OR OTHER LIABILITY, WHETHER IN AN ACTION
# OF CONTRACT, TORT OR OTHERWISE, ARISING FROM, OUT OF OR IN CONNECTION
# WITH THE SOFTWARE OR THE USE OR OTHER DEALINGS IN THE SOFTWARE.

# This file ensures that renpy packages will be imported in the right
# order.

from __future__ import print_function
import sys
import os
import copy
import types
import threading
import cPickle

################################################################################
# Version information
################################################################################

# Version numbers.
try:
    from renpy.vc_version import vc_version; vc_version
except ImportError:
    vc_version = 0

# The tuple giving the version number.
<<<<<<< HEAD
version_tuple = (6, 99, 13, vc_version)
=======
version_tuple = (6, 99, 12, 4, vc_version)
>>>>>>> fa32e18d

# The name of this version.
version_name = "We came in peace..."

# A string giving the version number only (7.0.1.123).
version_only = ".".join(str(i) for i in version_tuple)

# A verbose string giving the version.
version = "Ren'Py " + version_only

# Other versions.
script_version = 5003000
savegame_suffix = "-LT1.save"
bytecode_version = 1


################################################################################
# Platform Information
################################################################################

# Information about the platform we're running on. We break the platforms
# up into 5 groups - windows-like, mac-like, linux-like, android-like,
# and ios-like.
windows = False
macintosh = False
linux = False
android = False
ios = False

import platform


def get_windows_version():
    """
    When called on windows, returns the windows version.
    """

    import ctypes

    class OSVERSIONINFOEXW(ctypes.Structure):
        _fields_ = [('dwOSVersionInfoSize', ctypes.c_ulong),
                    ('dwMajorVersion', ctypes.c_ulong),
                    ('dwMinorVersion', ctypes.c_ulong),
                    ('dwBuildNumber', ctypes.c_ulong),
                    ('dwPlatformId', ctypes.c_ulong),
                    ('szCSDVersion', ctypes.c_wchar*128),
                    ('wServicePackMajor', ctypes.c_ushort),
                    ('wServicePackMinor', ctypes.c_ushort),
                    ('wSuiteMask', ctypes.c_ushort),
                    ('wProductType', ctypes.c_byte),
                    ('wReserved', ctypes.c_byte)]

    try:

        os_version = OSVERSIONINFOEXW()
        os_version.dwOSVersionInfoSize = ctypes.sizeof(os_version)
        retcode = ctypes.windll.Ntdll.RtlGetVersion(ctypes.byref(os_version))

        # Om failure, assume we have a newer version of windows
        if retcode != 0:
            return (10, 0)

        return (os_version.dwMajorVersion, os_version.dwMinorVersion)

    except:
        return (10, 0)


if platform.win32_ver()[0]:
    windows = get_windows_version()
elif "RENPY_IOS" in os.environ:
    ios = True
elif platform.mac_ver()[0]:
    macintosh = True
elif "ANDROID_PRIVATE" in os.environ:
    android = True
else:
    linux = True

# A flag that's true if we're on a smartphone or tablet-like platform.
mobile = android or ios

# A flag that's set to true if the game directory is bundled inside a mac app.
macapp = False


################################################################################
# Backup Data for Reload
################################################################################

# True if we're done with safe mode checks.
safe_mode_checked = False

# True if autoreload mode is enabled. This has to live here, because it
# needs to survive through an utter restart.
autoreload = False


# A dict that persists through utter restarts. Accessible to all code as
# renpy.session.
session = { }

# A list of modules beginning with "renpy" that we don't want
# to backup.
backup_blacklist = {
    "renpy",
    "renpy.object",
    "renpy.log",
    "renpy.bootstrap",
    "renpy.display",
    "renpy.display.pgrender",
    "renpy.display.scale",
    "renpy.display.presplash",
    "renpy.display.test",
    "renpy.text.ftfont",
    "renpy.test",
    "renpy.test.testast",
    "renpy.test.testexecution",
    "renpy.test.testkey",
    "renpy.test.testmouse",
    "renpy.test.testparser",
    "renpycoverage",
    }

type_blacklist = (
    types.ModuleType,
    )

name_blacklist = {
    "renpy.loadsave.autosave_not_running",
    "renpy.python.unicode_re",
    "renpy.python.string_re",
    "renpy.python.store_dicts",
    "renpy.python.store_modules",
    "renpy.text.text.VERT_FORWARD",
    "renpy.text.text.VERT_REVERSE",
    "renpy.savelocation.scan_thread_condition",
    "renpy.savelocation.disk_lock",
    "renpy.character.TAG_RE",
    "renpy.display.im.cache",
    "renpy.display.render.blit_lock",
    "renpy.display.render.IDENTITY",
    "renpy.loader.auto_lock",
    "renpy.display.screen.cprof",
    }


class Backup():
    """
    This represents a backup of all of the fields in the python modules
    comprising Ren'Py, shortly after they were imported.

    This attempts to preserve object aliasing, but not object identity. If
    renpy.mod.a is renpy.mod.b before the restore, the same will be true
    after the restore - even though renpy.mod.a will have changed identity.
    """

    def __init__(self):

        # A map from (module, field) to the id of the object in that field.
        self.variables = { }

        # A map from id(object) to objects. This is discarded after being
        # pickled.
        self.objects = { }

        # A map from module to the set of names in that module.
        self.names = { }

        if mobile:
            return

        for m in sys.modules.values():
            if m is None:
                continue

            self.backup_module(m)

        # A pickled version of self.objects.
        self.objects_pickle = cPickle.dumps(self.objects, cPickle.HIGHEST_PROTOCOL)

        self.objects = None

    def backup_module(self, mod):
        """
        Makes a backup of `mod`, which must be a Python module.
        """

        try:
            name = mod.__name__
        except:
            return

        if not name.startswith("renpy"):
            return

        if name in backup_blacklist:
            return

        if name.startswith("renpy.styledata"):
            return

        self.names[mod] = set(vars(mod).keys())

        for k, v in vars(mod).iteritems():

            if k.startswith("__") and k.endswith("__"):
                continue

            if isinstance(v, type_blacklist):
                continue

            if name + "." + k in name_blacklist:
                continue

            idv = id(v)

            self.variables[mod, k] = idv
            self.objects[idv] = v

            # If we have a problem pickling things, uncomment the next block.

            try:
                cPickle.dumps(v, cPickle.HIGHEST_PROTOCOL)
            except:
                print("Cannot pickle", name + "." + k, "=", repr(v))
                print("Reduce Ex is:", repr(v.__reduce_ex__(cPickle.HIGHEST_PROTOCOL)))

    def restore(self):
        """
        Restores the modules to a state similar to the state of the modules
        when the backup was created.
        """

        if not self.names:
            return

        # Remove new variables from the module.
        for mod, names in self.names.iteritems():
            modvars = vars(mod)
            for name in set(modvars.keys()) - names:
                del modvars[name]

        objects = cPickle.loads(self.objects_pickle)

        for k, v in self.variables.iteritems():
            mod, field = k
            setattr(mod, field, objects[v])

# A backup of the Ren'Py modules after initial import.
backup = None

################################################################################
# Import
################################################################################


def update_path(package):
    """
    Update the __path__ of package, to import binary modules from a libexec
    directory.
    """

    name = package.__name__.split(".")

    import _renpy
    libexec = os.path.dirname(_renpy.__file__)
    package.__path__.append(os.path.join(libexec, *name))

    # Also find encodings, to deal with the way py2exe lays things out.
    import encodings
    libexec = os.path.dirname(encodings.__path__[0])
    package.__path__.append(os.path.join(libexec, *name))


def import_all():

    # Note: If we add a new update_path, we have to add an equivalent
    # hook in the renpython hooks dir.

    import renpy  # @UnresolvedImport

    update_path(renpy)

    import renpy.arguments  # @UnresolvedImport

    import renpy.log

    import renpy.display

    # Should probably be early, as we will add it as a base to serialized things.
    import renpy.object

    import renpy.game
    import renpy.preferences

    # Adds in the Ren'Py loader.
    import renpy.loader

    import renpy.pyanalysis

    import renpy.ast
    import renpy.atl
    import renpy.curry
    import renpy.color
    import renpy.easy
    import renpy.execution
    import renpy.loadsave
    import renpy.savelocation  # @UnresolvedImport
    import renpy.persistent
    import renpy.scriptedit
    import renpy.parser
    import renpy.python
    import renpy.script
    import renpy.statements

    import renpy.styledata  # @UnresolvedImport
    update_path(renpy.styledata)

    import renpy.style
    renpy.styledata.import_style_functions()

    sys.modules['renpy.styleclass'] = renpy.style

    import renpy.substitutions
    import renpy.translation
    import renpy.translation.scanstrings
    import renpy.translation.generation
    import renpy.translation.dialogue
    import renpy.translation.extract
    import renpy.translation.merge

    import renpy.display  # @UnresolvedImport @Reimport

    update_path(renpy.display)

    import renpy.display.presplash
    import renpy.display.pgrender
    import renpy.display.scale
    import renpy.display.module
    import renpy.display.render  # Most display stuff depends on this. @UnresolvedImport
    import renpy.display.core  # object @UnresolvedImport

    import renpy.text

    update_path(renpy.text)

    import renpy.text.ftfont
    import renpy.text.font
    import renpy.text.textsupport
    import renpy.text.texwrap
    import renpy.text.text
    import renpy.text.extras

    sys.modules['renpy.display.text'] = renpy.text.text

    import renpy.gl
    update_path(renpy.gl)

    import renpy.angle
    update_path(renpy.angle)

    import renpy.display.layout
    import renpy.display.viewport
    import renpy.display.transform
    import renpy.display.motion  # layout @UnresolvedImport
    import renpy.display.behavior  # layout @UnresolvedImport
    import renpy.display.transition  # core, layout @UnresolvedImport
    import renpy.display.movetransition  # core @UnresolvedImport
    import renpy.display.im
    import renpy.display.imagelike
    import renpy.display.image  # core, behavior, im, imagelike @UnresolvedImport
    import renpy.display.video
    import renpy.display.focus
    import renpy.display.anim
    import renpy.display.particle
    import renpy.display.joystick
    import renpy.display.controller
    import renpy.display.minigame
    import renpy.display.screen
    import renpy.display.dragdrop
    import renpy.display.imagemap
    import renpy.display.predict
    import renpy.display.emulator
    import renpy.display.tts
    import renpy.display.gesture

    import renpy.display.error

    # Note: For windows to work, renpy.audio.audio needs to be after
    # renpy.display.module.

    import renpy.audio
    update_path(renpy.audio)

    import renpy.audio.audio
    import renpy.audio.music
    import renpy.audio.sound

    import renpy.ui
    import renpy.screenlang

    import renpy.sl2
    update_path(renpy.sl2)

    import renpy.sl2.slast
    import renpy.sl2.slparser
    import renpy.sl2.slproperties
    import renpy.sl2.sldisplayables

    import renpy.lint
    import renpy.warp

    import renpy.editor

    import renpy.memory

    import renpy.exports
    import renpy.character  # depends on exports. @UnresolvedImport

    import renpy.add_from
    import renpy.dump

    import renpy.config  # depends on lots. @UnresolvedImport
    import renpy.minstore  # depends on lots. @UnresolvedImport
    import renpy.defaultstore  # depends on everything. @UnresolvedImport

    import renpy.test
    import renpy.test.testmouse
    import renpy.test.testfocus
    import renpy.test.testkey
    import renpy.test.testast
    import renpy.test.testparser
    import renpy.test.testexecution

    import renpy.main

    # Back up the Ren'Py modules.

    global backup

    if not mobile:
        backup = Backup()

    post_import()


def post_import():
    """
    This is called after import or reload, to do further initialization
    of various modules.
    """

    import renpy  # @UnresolvedImport

    # Create the store.
    renpy.python.create_store("store")

    # Import the contents of renpy.defaultstore into renpy.store, and set
    # up an alias as we do.
    renpy.store = sys.modules['store']
    renpy.exports.store = renpy.store
    sys.modules['renpy.store'] = sys.modules['store']

    import subprocess
    sys.modules['renpy.subprocess'] = subprocess

    for k, v in renpy.defaultstore.__dict__.iteritems():
        renpy.store.__dict__.setdefault(k, v)

    # Import everything into renpy.exports, provided it isn't
    # already there.
    for k, v in globals().iteritems():
        vars(renpy.exports).setdefault(k, v)


def reload_all():
    """
    Resets all modules to the state they were in right after import_all
    returned.
    """

    if mobile:
        raise Exception("Reloading is not supported on mobile platforms.")

    import renpy.style
    import renpy.display

    # Clear all pending exceptions.
    sys.exc_clear()

    # Reset the styles.
    renpy.style.reset()  # @UndefinedVariable

    # Shut down the cache thread.
    renpy.display.im.cache.quit()

    # Shut down the importer.
    renpy.loader.quit_importer()

    # Free memory.
    renpy.exports.free_memory()

    # GC renders.
    renpy.display.render.screen_render = None
    renpy.display.render.mark_sweep()

    # Get rid of the draw module and interface.
    renpy.display.draw.deinit()
    renpy.display.draw = None
    renpy.display.interface = None

    # Delete the store modules.
    for i in sys.modules.keys():
        if i.startswith("store") or i == "renpy.store":
            m = sys.modules[i]

            if m is not None:
                m.__dict__.reset()

            del sys.modules[i]

    # Restore the state of all modules from backup.
    backup.restore()

    renpy.display.im.reset_module()

    post_import()

    # Re-initialize the importer.
    renpy.loader.init_importer()


################################################################################
# Fix things for code analysis
################################################################################

def setup_modulefinder(modulefinder):
    """
    Informs modulefinder about the location of modules in nonstandard places.
    """

    import _renpy

    libexec = os.path.dirname(_renpy.__file__)

    for i in [ "display", "gl", "angle", "text", "styledata" ]:

        displaypath = os.path.join(libexec, "renpy", i)

        if os.path.exists(displaypath):
            modulefinder.AddPackagePath('renpy.' + i, displaypath)


def import_cython():
    """
    Never called, but necessary to ensure that modulefinder will properly
    grab the various cython modules.
    """

    import renpy.arguments

    import renpy.display.accelerator
    import renpy.display.render

    import renpy.gl.gl
    import renpy.gl.gl1
    import renpy.gl.gldraw
    import renpy.gl.glenviron_fixed
    import renpy.gl.glenviron_limited
    import renpy.gl.glenviron_shader
    import renpy.gl.glrtt_copy
    import renpy.gl.glrtt_fbo
    import renpy.gl.gltexture

    import renpy.angle.gl
    import renpy.angle.gldraw
    import renpy.angle.glenviron_shader
    import renpy.angle.glrtt_copy
    import renpy.angle.glrtt_fbo
    import renpy.angle.gltexture


if False:
    import renpy.defaultstore as store<|MERGE_RESOLUTION|>--- conflicted
+++ resolved
@@ -41,14 +41,10 @@
     vc_version = 0
 
 # The tuple giving the version number.
-<<<<<<< HEAD
-version_tuple = (6, 99, 13, vc_version)
-=======
-version_tuple = (6, 99, 12, 4, vc_version)
->>>>>>> fa32e18d
+version_tuple = (6, 99, 12. 4, vc_version)
 
 # The name of this version.
-version_name = "We came in peace..."
+version_name = "We get the job done."
 
 # A string giving the version number only (7.0.1.123).
 version_only = ".".join(str(i) for i in version_tuple)
